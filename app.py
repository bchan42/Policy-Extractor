--- conflicted
+++ resolved
@@ -42,18 +42,11 @@
 
 st.set_page_config(page_title="PolicyExtractor", layout = 'wide')
 
-<<<<<<< HEAD
-st.title('Wildfire Policy Extractor')
-st.markdown("""
-Welcome to our wildfire policy extractor tool! This interactive chatbot is powered by Google's generative AI.
-Feel free to ask anything and enjoy the conversation!
-=======
 st.title('Policy Extractor Tool for Wildfire Mitigation')
 st.markdown("""
 Welcome to our wildfire policy extractor tool! Please click the “Drag and Drop” button to upload a planning document. 
             The document will be scanned using our custom prompt to extract all wildfire-related policies. 
             A CSV file with the extracted policies will be returned.
->>>>>>> 7dc92c36
 """)
 
 # Sidebar
